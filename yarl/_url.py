--- conflicted
+++ resolved
@@ -245,6 +245,7 @@
     self._query = query_string
     self._fragment = fragment
     self._cache = {}
+    self._hash = None
     return self
 
 
@@ -457,25 +458,14 @@
                 )
                 raise ValueError(msg)
 
-<<<<<<< HEAD
         self._path = path
         if not query and query_string:
             query_string = QUERY_QUOTER(query_string)
         self._query = query_string
         self._fragment = FRAGMENT_QUOTER(fragment) if fragment else fragment
         self._cache = {}
+        self._hash = None
         return self
-=======
-        url = object.__new__(cls)
-        url._scheme = scheme
-        url._netloc = netloc
-        url._path = path
-        url._query = query_string
-        url._fragment = fragment
-        url._cache = {}
-        url._hash = None
-        return url
->>>>>>> 1ccad7ed
 
     @classmethod
     def _from_parts(
